--- conflicted
+++ resolved
@@ -60,13 +60,11 @@
 src/*.egg-info
 lib
 lib64
-<<<<<<< HEAD
+build/
 
 #Editor backups
 *.backup
-=======
-build/
+
 
 # Sphinx documentation
-docs/_build/
->>>>>>> f218dc11
+docs/_build/