#!/usr/bin/python
# -*- coding: utf-8 -*-
"""
OpenFlexure Stage module

This Python code deals with the computer (Raspberry Pi) side of communicating
with the OpenFlexure Motor Controller.

It is (c) Richard Bowman 2017 and released under GNU GPL v3
"""
from __future__ import print_function, division
import time
from .basic_serial_instrument import BasicSerialInstrument, OptionalModule, QueriedProperty, EIGHTBITS, PARITY_NONE, STOPBITS_ONE
import numpy as np
import sys
import re
import warnings


class OpenFlexureStage(BasicSerialInstrument):
    """Class managing serial communications with an Openflexure Motor Controller
    
    The `OpenFlexureStage` class handles setting up communications with the stage,
    wraps the various serial commands in Python methods, and provides iterators and
    context managers to simplify opening/closing the hardware connection and some
    other tasks like conducting a linear scan.

    Arguments to the constructor are passed to the constructor of
    :class:`openflexure_stage.basic_serial_instrument.BasicSerialInstrument`,
    most likely the only one necessary is `port` which should be set to the serial port
    you will use to communicate with the motor controller.
    """
    port_settings = {'baudrate':115200, 'bytesize':EIGHTBITS, 'parity':PARITY_NONE, 'stopbits':STOPBITS_ONE}
    # position, step time and ramp time are get/set using simple serial
    # commands.
    position = QueriedProperty(get_cmd="p?", response_string=r"%d %d %d", 
            doc="Get the position of the stage as a tuple of 3 integers.")
    step_time = QueriedProperty(get_cmd="dt?", set_cmd="dt %d", response_string="minimum step delay %d", 
            doc="Get or set the minimum time between steps of the motors in microseconds.\n\n"
                "The step time is ``1000000/max speed`` in steps/second.  It is saved to EEPROM on "
                "the Arduino, so it will be persistent even if the motor controller is turned off.")
    ramp_time = QueriedProperty(get_cmd="ramp_time?", set_cmd="ramp_time %d", response_string="ramp time %d",
            doc="Get or set the acceleration time in microseconds.\n\n"
                "The stage will accelerate/decelerate between stationary and maximum speed over `ramp_time` "
                "microseconds.  Zero means the stage runs at full speed initially, with no accleration "
                "control.  Small moves may last less than `2*ramp_time`, in which case the acceleration "
                "will be the same, but the stage will never reach full speed.  It is saved to EEPROM on "
                "the Arduino, so it will be persistent even if the motor controller is turned off.")
    axis_names = ('x', 'y', 'z')
    board = None
    supported_light_sensors = ["TSL2591","ADS1115"]


    def __init__(self, *args, **kwargs):
        """Create a stage object.
        
        Arguments are passed to the constructor of
        :class:`openflexure_stage.basic_serial_instrument.BasicSerialInstrument`,
        most likely the only one necessary is `port` which should be set to the serial port
        you will use to communicate with the motor controller.
        """
        super(OpenFlexureStage, self).__init__(*args, **kwargs)
        self.board =  self.readline(timeout=1).rstrip()
        assert self.board.startswith("OpenFlexure Motor Board v0.3"), "Version string \"{}\" not recognised.".format(self.board)

        #Bit messy: Defining all valid modules as not available, then overwriting with available information if available.
        self.light_sensor=LightSensor(False)

        for module in self.list_modules():
            module_type=module.split(':')[0].strip()
            module_model=module.split(':')[1].strip()
            if module_type.startswith('Light Sensor'):
                if module_model in self.supported_light_sensors:
                    self.light_sensor = LightSensor(True,parent=self,model=module_model)
                else:
                    warnings.warn("Light sensor model \"%s\" not recognised."%(module_model),RuntimeWarning)
            else:
                warnings.warn("Module type \"%s\" not recognised."%(module_type),RuntimeWarning)

    @property
    def n_axes(self):
        """The number of axes this stage has."""
        return len(self.axis_names)

    _backlash = None
    @property
    def backlash(self):
        """The distance used for backlash compensation.

        Software backlash compensation is enabled by setting this property to a value
        other than `None`.  The value can either be an array-like object (list, tuple,
        or numpy array) with one element for each axis, or a single integer if all axes
        are the same.

        The property will always return an array with the same length as the number of
        axes.

        The backlash compensation algorithm is fairly basic - it ensures that we always
        approach a point from the same direction.  For each axis that's moving, the 
        direction of motion is compared with ``backlash``.  If the direction is opposite,
        then the stage will overshoot by the amount in ``-backlash[i]`` and then move
        back by ``backlash[i]``.  This is computed per-axis, so if some axes are moving
        in the same direction as ``backlash``, they won't do two moves.
        """
        return self._backlash

    @backlash.setter
    def backlash(self, blsh):
        if blsh is None:
            self._backlash = None
        try:
            assert len(blsh) == self.n_axes
            self._backlash = np.array(blsh, dtype=np.int)
        except:
            self._backlash = np.array([int(blsh)]*self.n_axes, dtype=np.int)

    def move_rel(self, displacement, axis=None, backlash=True):
        """Make a relative move, optionally correcting for backlash.

        displacement: integer or array/list of 3 integers
        axis: None (for 3-axis moves) or one of 'x','y','z'
        backlash: (default: True) whether to correct for backlash.
        """
        if not backlash or self.backlash is None:
            return self._move_rel_nobacklash(displacement, axis=axis)

        if axis is not None:
            # backlash correction is easier if we're always in 3D
            # so this code just converts single-axis moves into all-axis moves.
            assert axis in self.axis_names, "axis must be one of {}".format(self.axis_names)
            move = np.zeros(self.n_axes, dtype=np.int)
            move[np.argmax(np.array(self.axis_names) == axis)] = int(displacement)
            displacement = move

        initial_move = np.array(displacement, dtype=np.int)
        # Backlash Correction
        # This backlash correction strategy ensures we're always approaching the 
        # end point from the same direction, while minimising the amount of extra
        # motion.  It's a good option if you're scanning in a line, for example,
        # as it will kick in when moving to the start of the line, but not for each
        # point on the line.  
        # For each axis where we're moving in the *opposite*
        # direction to self.backlash, we deliberately overshoot:
        initial_move -= np.where(self.backlash*displacement < 0,
                                 self.backlash,
                                 np.zeros(self.n_axes, dtype=self.backlash.dtype))
        self._move_rel_nobacklash(initial_move)
        if np.any(displacement - initial_move != 0):
            # If backlash correction has kicked in and made us overshoot, move
            # to the correct end position (i.e. the move we were asked to make)
            self._move_rel_nobacklash(displacement - initial_move)

    def _move_rel_nobacklash(self, displacement, axis=None):
        """Just make a move - no messing about with backlash correction!

        Arguments are as for move_rel, but backlash is False
        """
        if axis is not None:
            assert axis in self.axis_names, "axis must be one of {}".format(self.axis_names)
            self.query("mr{} {}".format(axis, int(displacement)))
        else:
            #TODO: assert displacement is 3 integers
            self.query("mr {} {} {}".format(*list(displacement)))

    def release_motors(self):
        """De-energise the stepper motor coils"""
        self.query("release")

    def move_abs(self, final, **kwargs):
        """Make an absolute move to a position

        NB the stage only accepts relative move commands, so this first
        queries the stage for its position, then instructs it to make about
        relative move.
        """
        new_position = final
        rel_mov = np.subtract(new_position, self.position)
        return self.move_rel(rel_mov, **kwargs)

    def focus_rel(self, z):
        """Move the stage in the Z direction by z micro steps."""
        self.move_rel([0, 0, z])

    def scan_linear(self, rel_positions, backlash=True, return_to_start=True):
        """Scan through a list of (relative) positions (generator fn)

        rel_positions should be an nx3-element array (or list of 3 element arrays).  
        Positions should be relative to the starting position - not a list of relative moves.

        backlash argument is passed to move_rel

        if return_to_start is True (default) we return to the starting position after a
        successful scan.  NB we always attempt to return to the starting position if an
        exception occurs during the scan..
        """
        starting_position = self.position
        rel_positions = np.array(rel_positions)
        assert rel_positions.shape[1] == 3, ValueError("Positions should be 3 elements long.")
        try:
            self.move_rel(rel_positions[0], backlash=backlash)
            yield 0

            for i, step in enumerate(np.diff(rel_positions, axis=0)):
                self.move_rel(step, backlash=backlash)
                yield i+1
        except Exception as e:
            return_to_start = True # always return to start if it went wrong.
            raise e
        finally:
            if return_to_start:
                self.move_abs(starting_position, backlash=backlash)

    def scan_z(self, dz, **kwargs):
        """Scan through a list of (relative) z positions (generator fn)

        This function takes a 1D numpy array of Z positions, relative to
        the position at the start of the scan, and converts it into an
        array of 3D positions with x=y=0.  This, along with all the
        keyword arguments, is then passed to ``scan_linear``.
        """
        return self.scan_linear([[0,0,z] for z in dz], **kwargs)

    def __enter__(self):
        """When we use this in a with statement, remember where we started."""
        self._position_on_enter = self.position
        return self

    def __exit__(self, type, value, traceback):
        """The end of the with statement.  Reset position if it went wrong.
        NB the instrument is closed when the object is deleted, so we don't
        need to worry about that here.
        """
        if type is not None:
            print("An exception occurred inside a with block, resetting " +
                  "position to its value at the start of the with block")
            try:
                time.sleep(0.5)
                self.move_abs(self._position_on_enter)
            except Exception as e:
                print("A further exception occurred when resetting position: {}".format(e))
            print("Move completed, raising exception...")
            raise value #propagate the exception

    def query(self, message, *args, **kwargs):
        """Send a message and read the response.  See BasicSerialInstrument.query()"""
        time.sleep(0.001) # This is to protect the stage from us talking too fast!
        return BasicSerialInstrument.query(self, message, *args, **kwargs)

    def list_modules(self):
        """ List all modules in form:
        Module Name: Model"""
        modules =  self.query("list_modules",multiline=True,termination_line="--END--\r\n").split('\r\n')[:-2]
        return [str(module) for module in modules]

    def print_help(self):
        print(self.query("help",multiline=True,termination_line="--END--\r\n"))

class LightSensor(OptionalModule):
    valid_gains = None
    _valid_gains_int = None
    integration_time = QueriedProperty(get_cmd="light_sensor_integration_time?", set_cmd="light_sensor_integration_time %d", response_string="light sensor integration time %d ms")
    intensity = QueriedProperty(get_cmd="light_sensor_intensity?", response_string="%d")

    def __init__(self,available,parent=None,model="Generic"):
        super(LightSensor, self).__init__(available,parent=parent,module_type="LightSensor",model=model)
        if available:
            self.valid_gains = self.__get_gain_values()
            self._valid_gains_int = [int(g) for g in self.valid_gains]

    @property
    def gain(self):
        """Read the light sensor gain"""
        self.confirm_available()
        gain = self._parent.query('light_sensor_gain?')
        M = re.search('[0-9\.]+(?=x)',gain)
        assert M is not None, "Cannot read gain string: \"{}\"".format(gain)
        #gain is a float as non integer gains exist but are set with floor of value
        return float(M.group())

    @gain.setter
    def gain(self,val):
        """set the light sensor gain"""
        self.confirm_available()
        assert int(val) in self._valid_gains_int, "Gain {} not valid must be one of: {}".format(val,self.valid_gains)
        gain = self._parent.query('light_sensor_gain %d'%(int(val)))
        M = re.search('[0-9\.]+(?=x)',gain)
        assert M is not None, "Cannot read gain string: \"{}\"".format(gain)
        #gain is a float as non integer gains exist but are set with floor of value
        assert int(val) == int(float(M.group())), 'Gain of {} set, \"{}\" returned'.format(val,gain)

    def __get_gain_values(self):
        """Read the available light sensor gains"""
        self.confirm_available()
        gains = self._parent.query('light_sensor_gain_values?')
        M = re.findall('[0-9\.]+(?=x)',gains)
        return [float(gain) for gain in M] 



if __name__ == "__main__":

    assert len(sys.argv)<3, "Expecting at most one input argument, the port"
    if len(sys.argv)==1:
        port = 'COM3'
    else:
        port = sys.argv[1]
    print(port)
    s = OpenFlexureStage(port)
    time.sleep(1)
    #print(s.query("mrx 1000"))
    #time.sleep(1)
    #print(s.query("mrx -1000"))

    #first, try a bunch of single-axis moves with and without acceleration
    for rt in [-1, 500000]:
        s.ramp_time = rt
        for axis in ['x', 'y', 'z']:
            for move in [-512, 512, 1024, -1024]:
                print("moving {} by {}".format(axis, move))
                qs = "mr{} {}".format(axis, move)
                print(qs + ": " + s.query(str(qs)))
                print("Position: {}".format(s.position))

    time.sleep(0.5)
    for i in range(10):
        print(s.position)
    #next, describe a circle with the X and Y motors.  This is a harder test!
    radius = 1024;
    #print("Setting ramp time: <"+s.query("ramp_time -1")+">") #disable acceleration
    #print("Extra Line: <"+s.readline()+">")
    s.ramp_time = -1
    for a in np.linspace(0, 2*np.pi, 50):
        print("moving to angle {}".format(a))
        oldpos = np.array(s.position)
        print("Position: {}".format(oldpos))
        newpos = np.array([np.cos(a), np.sin(a), 0]) * radius
        displacement = newpos - oldpos
        s.move_rel(list(displacement))
<<<<<<< HEAD


=======
>>>>>>> f218dc11
    s.close()<|MERGE_RESOLUTION|>--- conflicted
+++ resolved
@@ -258,8 +258,12 @@
 class LightSensor(OptionalModule):
     valid_gains = None
     _valid_gains_int = None
-    integration_time = QueriedProperty(get_cmd="light_sensor_integration_time?", set_cmd="light_sensor_integration_time %d", response_string="light sensor integration time %d ms")
-    intensity = QueriedProperty(get_cmd="light_sensor_intensity?", response_string="%d")
+    integration_time = QueriedProperty(get_cmd="light_sensor_integration_time?", 
+	                                   set_cmd="light_sensor_integration_time %d", 
+									   response_string="light sensor integration time %d ms",
+									   doc="Get or set the integration time of the light sensor in milliseconds.")
+    intensity = QueriedProperty(get_cmd="light_sensor_intensity?", response_string="%d",
+	                            doc="Read the current intensity measured by the light sensor (arbitrary units).")
 
     def __init__(self,available,parent=None,model="Generic"):
         super(LightSensor, self).__init__(available,parent=parent,module_type="LightSensor",model=model)
@@ -269,7 +273,9 @@
 
     @property
     def gain(self):
-        """Read the light sensor gain"""
+        """"Get or set the current gain value of the light sensor.
+		
+		Valid gain values are defined in the `valid_gains` property, and should be floating-point numbers."""
         self.confirm_available()
         gain = self._parent.query('light_sensor_gain?')
         M = re.search('[0-9\.]+(?=x)',gain)
@@ -279,7 +285,6 @@
 
     @gain.setter
     def gain(self,val):
-        """set the light sensor gain"""
         self.confirm_available()
         assert int(val) in self._valid_gains_int, "Gain {} not valid must be one of: {}".format(val,self.valid_gains)
         gain = self._parent.query('light_sensor_gain %d'%(int(val)))
@@ -289,15 +294,26 @@
         assert int(val) == int(float(M.group())), 'Gain of {} set, \"{}\" returned'.format(val,gain)
 
     def __get_gain_values(self):
-        """Read the available light sensor gains"""
+        """Read the allowable values for the light sensor's gain.
+        
+        This function will attempt to return a list of floating-point numbers which may
+        be used as values of the `gain` property.  If the stage returns non-floating-point
+        values, the list will be of strings.
+        """
         self.confirm_available()
         gains = self._parent.query('light_sensor_gain_values?')
-        M = re.findall('[0-9\.]+(?=x)',gains)
-        return [float(gain) for gain in M] 
-
-
-
-if __name__ == "__main__":
+        try:
+            M = re.findall('[0-9\.]+(?=x)',gains)
+			return [float(gain) for gain in M] 
+        except:
+		    # Fall back to strings if we don't get floats (unlikely)
+		    gain_strings = gains[20:].split(", ")
+            return gain_strings
+		
+
+
+
+if __name__ == "__main__": #TODO: this should probably be binned!
 
     assert len(sys.argv)<3, "Expecting at most one input argument, the port"
     if len(sys.argv)==1:
@@ -336,9 +352,4 @@
         newpos = np.array([np.cos(a), np.sin(a), 0]) * radius
         displacement = newpos - oldpos
         s.move_rel(list(displacement))
-<<<<<<< HEAD
-
-
-=======
->>>>>>> f218dc11
     s.close()